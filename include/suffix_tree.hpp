--- conflicted
+++ resolved
@@ -382,17 +382,10 @@
 
         // TODO: bulk_rma_mpi only for non-dollar
         if (edgechar_method == edgechar_mpi_osc_rma) {
-<<<<<<< HEAD
-            edge_chars = bulk_rma_mpiwin(sa.input_begin, sa.input_end, global_indexes, comm);
-#if MPI_VERSION > 2
-        } else if (edgechar_method == edgechar_rma_shared) {
-            edge_chars = bulk_rma_shm_mpi(sa.input_begin, sa.input_end, global_indexes, comm);
-=======
             edge_chars = bulk_rma_mpiwin(str_begin, str_end, global_indexes, comm);
 #if MPI_VERSION > 2
         } else if (edgechar_method == edgechar_rma_shared) {
             edge_chars = bulk_rma_shm_mpi(str_begin, str_end, global_indexes, comm);
->>>>>>> 56165c98
 #endif
         } else if (edgechar_method == edgechar_posix_sm) {
             edge_chars = bulk_rma_shm_posix(str_begin, str_end, global_indexes, comm);
